--- conflicted
+++ resolved
@@ -31,17 +31,14 @@
             <class name="org.wso2.carbon.kernel.runtime.RuntimeServiceExceptionTest" />
             <class name="org.wso2.carbon.kernel.runtime.RuntimeServiceTest" />
 
+            <class name="org.wso2.carbon.kernel.config.model.CarbonConfigurationTest"/>
+            <class name="org.wso2.carbon.kernel.internal.runtime.RuntimeManagerTest"/>
+            <class name="org.wso2.carbon.kernel.internal.config.XMLBasedConfigProviderTest"/>
+            <class name="org.wso2.carbon.kernel.internal.startupcoordinator.MultiCounterTest"/>
+            <class name="org.wso2.carbon.kernel.internal.runtime.RuntimeManagerTest" />
+            <class name="org.wso2.carbon.kernel.utils.FileUtilsTest" />
+            <class name="org.wso2.carbon.kernel.utils.UtilsTest"/>
             <class name="org.wso2.carbon.kernel.transports.TransportManagerTest" />
-            <class name="org.wso2.carbon.kernel.utils.FileUtilsTest" />
-<<<<<<< HEAD
-            <class name="org.wso2.carbon.internal.runtime.RuntimeManagerTest" />
-            <class name="org.wso2.carbon.kernel.internal.kernel.config.XMLBasedConfigProviderTest"/>
-            <class name="org.wso2.carbon.kernel.config.model.CarbonConfigurationTest"/>
-            <class name="org.wso2.carbon.kernel.internal.startupcoordinator.MultiCounterTest"/>
-            <class name="org.wso2.carbon.kernel.utils.UtilsTest"/>
-=======
-            <class name="org.wso2.carbon.kernel.internal.runtime.RuntimeManagerTest" />
->>>>>>> 16c8a2c3
         </classes>
     </test>
 </suite>